Package: git2r
Title: R bindings to the libgit2 library
Description: The aim of the package is to be able to run some basic git
    commands on a repository from R. Another aim is to extract and visualize
    descriptive statistics from a git repository. See AUTHORS file for libgit2
    authors.
Version: 0.0.8
Authors@R: c(person("Stefan", "Widgren", role = c("aut", "cre"),
    email = "stefan.widgren@gmail.com"),
    person("Karthik", "Ram", role = "aut",
    email = "karthik.ram@gmail.com"))
Maintainer: Stefan Widgren <stefan.widgren@gmail.com>
Copyright: The package uses the source code of libgit2, see AUTHORS
    file for libgit2 authors (https://github.com/libgit2/libgit2)
    (License: GPLv2 with a special Linking Exception). For full terms
    see the included COPYING file. The libgit2 printf calls in cache.c
    and util.c have been changed to use the R printing routine
    Rprintf.
Depends:
    R (>= 3.0.2),
    methods
License: GPL-2
LazyData: true
NeedsCompilation: yes
Date: 2014-03-15
Imports:
    ggplot2,
    scales
Collate:
    'repository.r'
    'time.r'
    'signature.r'
    'commit.r'
    'reference.r'
    'branch.r'
    'tag.r'
    'checkout.r'
    'config.r'
    'contributions.r'
    'fetch.r'
    'git2r.r'
    'markdown_link.r'
    'plot.r'
<<<<<<< HEAD
    'status.r'
    'pull.r'
    'tree.r'
    'when.r'
=======
    'push.r'
    'tree.r'
>>>>>>> dc35b406
<|MERGE_RESOLUTION|>--- conflicted
+++ resolved
@@ -41,12 +41,8 @@
     'git2r.r'
     'markdown_link.r'
     'plot.r'
-<<<<<<< HEAD
+    'pull.r'
+    'push.r'
     'status.r'
-    'pull.r'
     'tree.r'
-    'when.r'
-=======
-    'push.r'
-    'tree.r'
->>>>>>> dc35b406
+    'when.r'